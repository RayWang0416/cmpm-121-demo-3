// @deno-types="npm:@types/leaflet@^1.9.14"
import leaflet from "leaflet";

// Style sheets
import "leaflet/dist/leaflet.css";
import "./style.css";

<<<<<<< HEAD
=======
// Fix missing marker images
import "./leafletWorkaround.ts";

>>>>>>> 1b7af91d
// Deterministic random number generator
import luck from "./luck.ts";

// Location of our classroom (as identified on Google Maps)
<<<<<<< HEAD
const OAKES_CLASSROOM = leaflet.latLng(36.989, -122.062);
=======
const OAKES_CLASSROOM = leaflet.latLng(36.98949379578401, -122.06277128548504);
>>>>>>> 1b7af91d

// Tunable gameplay parameters
const GAMEPLAY_ZOOM_LEVEL = 19;
const TILE_DEGREES = 1e-4;
const NEIGHBORHOOD_SIZE = 8;
const CACHE_SPAWN_PROBABILITY = 0.1;
<<<<<<< HEAD
const MAX_COINS_PER_CACHE = 3;

// Flyweight pattern for managing game cells
const cellCache: Record<string, { i: number; j: number }> = {};

function getCell(i: number, j: number) {
  const key = `${i},${j}`;
  if (!(key in cellCache)) {
    cellCache[key] = { i, j };
  }
  return cellCache[key];
}
=======
>>>>>>> 1b7af91d

// Create the map (element with id "map" is defined in index.html)
const map = leaflet.map(document.getElementById("map")!, {
  center: OAKES_CLASSROOM,
  zoom: GAMEPLAY_ZOOM_LEVEL,
  minZoom: GAMEPLAY_ZOOM_LEVEL,
  maxZoom: GAMEPLAY_ZOOM_LEVEL,
  zoomControl: false,
  scrollWheelZoom: false,
});

// Populate the map with a background tile layer
leaflet
  .tileLayer("https://tile.openstreetmap.org/{z}/{x}/{y}.png", {
    maxZoom: 19,
    attribution:
      '&copy; <a href="http://www.openstreetmap.org/copyright">OpenStreetMap</a>',
  })
  .addTo(map);

// Add a marker to represent the player
<<<<<<< HEAD
const playerMarker = leaflet.marker(OAKES_CLASSROOM, { draggable: true });
playerMarker.bindTooltip("That's you!");
playerMarker.addTo(map);

// Display the player's inventory
const playerInventory: Record<string, number> = {};
const statusPanel = document.querySelector<HTMLDivElement>("#statusPanel")!;
statusPanel.innerHTML = "Player Inventory: None";

// Store cache data globally to maintain state
const cacheData: Record<string, { coins: string[] }> = {};

// Add caches to the map by cell numbers
function spawnCache(i: number, j: number) {
  const cell = getCell(i, j);

  // Convert cell numbers into lat/lng bounds
  const origin = OAKES_CLASSROOM;
  const bounds = leaflet.latLngBounds([
    [origin.lat + cell.i * TILE_DEGREES, origin.lng + cell.j * TILE_DEGREES],
    [
      origin.lat + (cell.i + 1) * TILE_DEGREES,
      origin.lng + (cell.j + 1) * TILE_DEGREES,
    ],
  ]);
  cell.i = origin.lat + cell.i * TILE_DEGREES;
  cell.j = origin.lat + cell.j * TILE_DEGREES;
=======
const playerMarker = leaflet.marker(OAKES_CLASSROOM);
playerMarker.bindTooltip("That's you!");
playerMarker.addTo(map);

// Display the player's points
let playerPoints = 0;
const statusPanel = document.querySelector<HTMLDivElement>("#statusPanel")!; // element `statusPanel` is defined in index.html
statusPanel.innerHTML = "No points yet...";

// Add caches to the map by cell numbers
// Add global variable for the player's coin inventory
let playerInventory = 0;

// Store cache data globally to maintain state
const cacheData: Record<string, number> = {};

// Modify spawnCache to include collect and deposit features
function spawnCache(i: number, j: number) {
  // Convert cell numbers into lat/lng bounds
  const origin = OAKES_CLASSROOM;
  const bounds = leaflet.latLngBounds([
    [origin.lat + i * TILE_DEGREES, origin.lng + j * TILE_DEGREES],
    [origin.lat + (i + 1) * TILE_DEGREES, origin.lng + (j + 1) * TILE_DEGREES],
  ]);

>>>>>>> 1b7af91d
  // Add a rectangle to the map to represent the cache
  const rect = leaflet.rectangle(bounds);
  rect.addTo(map);

  // Generate a unique key for the cache based on its coordinates
<<<<<<< HEAD
  const cacheKey = `${cell.i},${cell.j}`;

  // Initialize coin IDs for the cache if not already set
  if (!(cacheKey in cacheData)) {
    const coinCount = Math.min(
      Math.floor(
        luck([cell.i, cell.j, "initialValue"].toString()) * MAX_COINS_PER_CACHE,
      ) + 1,
      MAX_COINS_PER_CACHE,
    );
    const coinIds = Array.from(
      { length: coinCount },
      (_, index) => `{i: ${cell.i}, j: ${cell.j}, # ${index}}`,
    );
    cacheData[cacheKey] = { coins: coinIds };
=======
  const cacheKey = `${i},${j}`;

  // Initialize coin count for the cache if not already set
  if (!(cacheKey in cacheData)) {
    cacheData[cacheKey] = Math.floor(luck([i, j, "initialValue"].toString()) * 10);
>>>>>>> 1b7af91d
  }

  // Handle interactions with the cache
  rect.bindPopup(() => {
    // Use the existing coin count from cacheData
<<<<<<< HEAD
    let { coins } = cacheData[cacheKey];
=======
    let coinCount = cacheData[cacheKey];
>>>>>>> 1b7af91d

    // The popup offers a description and buttons
    const popupDiv = document.createElement("div");
    popupDiv.innerHTML = `
<<<<<<< HEAD
                <div>Cache at "${cell.i},${cell.j}". Inventory:</div>
                <ul id="coin-list">
                  ${
      coins.map((coinId) =>
        `<li>${coinId} <button data-coin-id="${coinId}" class="collect-button">collect</button></li>`
      ).join("")
    }
                </ul>
                <button id="deposit">Deposit</button>`;

    // Add event listeners for collect buttons
    popupDiv.querySelectorAll<HTMLButtonElement>(".collect-button").forEach(
      (button) => {
        button.addEventListener("click", () => {
          const coinId = button.getAttribute("data-coin-id");
          if (coinId) {
            coins = coins.filter((id) => id !== coinId);
            playerInventory[coinId] = (playerInventory[coinId] || 0) + 1;
            cacheData[cacheKey] = { coins };
            updateStatusPanel();
            button.parentElement!.remove();
          }
        });
      },
    );
=======
                <div>Cache at "${i},${j}". Coins: <span id="coins">${coinCount}</span></div>
                <button id="collect">Collect</button>
                <button id="deposit">Deposit</button>`;

    // Collect button: Transfer coins from cache to player inventory
    popupDiv
      .querySelector<HTMLButtonElement>("#collect")!
      .addEventListener("click", () => {
        if (coinCount > 0) {
          coinCount--;
          playerInventory++;
          cacheData[cacheKey] = coinCount;
          popupDiv.querySelector<HTMLSpanElement>("#coins")!.innerHTML =
            coinCount.toString();
          statusPanel.innerHTML = `Player Inventory: ${playerInventory} coins`;
        }
      });
>>>>>>> 1b7af91d

    // Deposit button: Transfer coins from player inventory to cache
    popupDiv
      .querySelector<HTMLButtonElement>("#deposit")!
      .addEventListener("click", () => {
<<<<<<< HEAD
        const coinKeys = Object.keys(playerInventory);
        if (coinKeys.length > 0) {
          const depositCoinId = coinKeys[0];
          delete playerInventory[depositCoinId];
          coins.push(depositCoinId);
          cacheData[cacheKey] = { coins };
          updateStatusPanel();
          const coinList = popupDiv.querySelector("#coin-list")!;
          const newCoinItem = document.createElement("li");
          newCoinItem.innerHTML =
            `${depositCoinId} <button data-coin-id="${depositCoinId}" class="collect-button">collect</button>`;
          coinList.appendChild(newCoinItem);
          newCoinItem.querySelector<HTMLButtonElement>(".collect-button")!
            .addEventListener("click", () => {
              if (coins.indexOf(depositCoinId) !== -1) {
                coins = coins.filter((id) => id !== depositCoinId);
                playerInventory[depositCoinId] =
                  (playerInventory[depositCoinId] || 0) + 1;
                cacheData[cacheKey] = { coins };
                updateStatusPanel();
                newCoinItem.remove();
              }
            });
=======
        if (playerInventory > 0) {
          coinCount++;
          playerInventory--;
          cacheData[cacheKey] = coinCount;
          popupDiv.querySelector<HTMLSpanElement>("#coins")!.innerHTML =
            coinCount.toString();
          statusPanel.innerHTML = `Player Inventory: ${playerInventory} coins`;
>>>>>>> 1b7af91d
        }
      });

    return popupDiv;
  });
}

<<<<<<< HEAD
// Update the player's inventory status panel
function updateStatusPanel() {
  const coinKeys = Object.keys(playerInventory);
  statusPanel.innerHTML = coinKeys.length > 0
    ? `Player Inventory: ${coinKeys.join(", ")}`
    : "Player Inventory: None";
}

=======
>>>>>>> 1b7af91d
// Look around the player's neighborhood for caches to spawn
for (let i = -NEIGHBORHOOD_SIZE; i < NEIGHBORHOOD_SIZE; i++) {
  for (let j = -NEIGHBORHOOD_SIZE; j < NEIGHBORHOOD_SIZE; j++) {
    // If location i,j is lucky enough, spawn a cache!
    if (luck([i, j].toString()) < CACHE_SPAWN_PROBABILITY) {
      spawnCache(i, j);
    }
  }
}

// Implement player movement with arrow keys and update player's location
const MOVEMENT_STEP = TILE_DEGREES;
<<<<<<< HEAD
self.addEventListener("keydown", (event) => {
=======
window.addEventListener("keydown", (event) => {
>>>>>>> 1b7af91d
  let newLat = playerMarker.getLatLng().lat;
  let newLng = playerMarker.getLatLng().lng;

  switch (event.key) {
    case "ArrowUp":
      newLat += MOVEMENT_STEP;
      break;
    case "ArrowDown":
      newLat -= MOVEMENT_STEP;
      break;
    case "ArrowLeft":
      newLng -= MOVEMENT_STEP;
      break;
    case "ArrowRight":
      newLng += MOVEMENT_STEP;
      break;
    default:
      return; // Ignore other keys
  }

  const newPosition = leaflet.latLng(newLat, newLng);
  playerMarker.setLatLng(newPosition);
  map.panTo(newPosition);

<<<<<<< HEAD
  statusPanel.innerHTML = `Player moved to: ${newLat.toFixed(5)}, ${
    newLng.toFixed(5)
  }`;
=======
  statusPanel.innerHTML = `Player moved to: ${newLat.toFixed(5)}, ${newLng.toFixed(5)}`;
>>>>>>> 1b7af91d
});<|MERGE_RESOLUTION|>--- conflicted
+++ resolved
@@ -5,28 +5,17 @@
 import "leaflet/dist/leaflet.css";
 import "./style.css";
 
-<<<<<<< HEAD
-=======
-// Fix missing marker images
-import "./leafletWorkaround.ts";
-
->>>>>>> 1b7af91d
 // Deterministic random number generator
 import luck from "./luck.ts";
 
 // Location of our classroom (as identified on Google Maps)
-<<<<<<< HEAD
 const OAKES_CLASSROOM = leaflet.latLng(36.989, -122.062);
-=======
-const OAKES_CLASSROOM = leaflet.latLng(36.98949379578401, -122.06277128548504);
->>>>>>> 1b7af91d
 
 // Tunable gameplay parameters
 const GAMEPLAY_ZOOM_LEVEL = 19;
 const TILE_DEGREES = 1e-4;
 const NEIGHBORHOOD_SIZE = 8;
 const CACHE_SPAWN_PROBABILITY = 0.1;
-<<<<<<< HEAD
 const MAX_COINS_PER_CACHE = 3;
 
 // Flyweight pattern for managing game cells
@@ -39,8 +28,6 @@
   }
   return cellCache[key];
 }
-=======
->>>>>>> 1b7af91d
 
 // Create the map (element with id "map" is defined in index.html)
 const map = leaflet.map(document.getElementById("map")!, {
@@ -52,7 +39,7 @@
   scrollWheelZoom: false,
 });
 
-// Populate the map with a background tile layer
+// Populate the map with background tile layer
 leaflet
   .tileLayer("https://tile.openstreetmap.org/{z}/{x}/{y}.png", {
     maxZoom: 19,
@@ -62,7 +49,6 @@
   .addTo(map);
 
 // Add a marker to represent the player
-<<<<<<< HEAD
 const playerMarker = leaflet.marker(OAKES_CLASSROOM, { draggable: true });
 playerMarker.bindTooltip("That's you!");
 playerMarker.addTo(map);
@@ -88,41 +74,15 @@
       origin.lng + (cell.j + 1) * TILE_DEGREES,
     ],
   ]);
+
   cell.i = origin.lat + cell.i * TILE_DEGREES;
   cell.j = origin.lat + cell.j * TILE_DEGREES;
-=======
-const playerMarker = leaflet.marker(OAKES_CLASSROOM);
-playerMarker.bindTooltip("That's you!");
-playerMarker.addTo(map);
-
-// Display the player's points
-let playerPoints = 0;
-const statusPanel = document.querySelector<HTMLDivElement>("#statusPanel")!; // element `statusPanel` is defined in index.html
-statusPanel.innerHTML = "No points yet...";
-
-// Add caches to the map by cell numbers
-// Add global variable for the player's coin inventory
-let playerInventory = 0;
-
-// Store cache data globally to maintain state
-const cacheData: Record<string, number> = {};
-
-// Modify spawnCache to include collect and deposit features
-function spawnCache(i: number, j: number) {
-  // Convert cell numbers into lat/lng bounds
-  const origin = OAKES_CLASSROOM;
-  const bounds = leaflet.latLngBounds([
-    [origin.lat + i * TILE_DEGREES, origin.lng + j * TILE_DEGREES],
-    [origin.lat + (i + 1) * TILE_DEGREES, origin.lng + (j + 1) * TILE_DEGREES],
-  ]);
-
->>>>>>> 1b7af91d
+
   // Add a rectangle to the map to represent the cache
   const rect = leaflet.rectangle(bounds);
   rect.addTo(map);
 
   // Generate a unique key for the cache based on its coordinates
-<<<<<<< HEAD
   const cacheKey = `${cell.i},${cell.j}`;
 
   // Initialize coin IDs for the cache if not already set
@@ -138,28 +98,16 @@
       (_, index) => `{i: ${cell.i}, j: ${cell.j}, # ${index}}`,
     );
     cacheData[cacheKey] = { coins: coinIds };
-=======
-  const cacheKey = `${i},${j}`;
-
-  // Initialize coin count for the cache if not already set
-  if (!(cacheKey in cacheData)) {
-    cacheData[cacheKey] = Math.floor(luck([i, j, "initialValue"].toString()) * 10);
->>>>>>> 1b7af91d
   }
 
   // Handle interactions with the cache
   rect.bindPopup(() => {
     // Use the existing coin count from cacheData
-<<<<<<< HEAD
     let { coins } = cacheData[cacheKey];
-=======
-    let coinCount = cacheData[cacheKey];
->>>>>>> 1b7af91d
 
     // The popup offers a description and buttons
     const popupDiv = document.createElement("div");
     popupDiv.innerHTML = `
-<<<<<<< HEAD
                 <div>Cache at "${cell.i},${cell.j}". Inventory:</div>
                 <ul id="coin-list">
                   ${
@@ -185,31 +133,11 @@
         });
       },
     );
-=======
-                <div>Cache at "${i},${j}". Coins: <span id="coins">${coinCount}</span></div>
-                <button id="collect">Collect</button>
-                <button id="deposit">Deposit</button>`;
-
-    // Collect button: Transfer coins from cache to player inventory
-    popupDiv
-      .querySelector<HTMLButtonElement>("#collect")!
-      .addEventListener("click", () => {
-        if (coinCount > 0) {
-          coinCount--;
-          playerInventory++;
-          cacheData[cacheKey] = coinCount;
-          popupDiv.querySelector<HTMLSpanElement>("#coins")!.innerHTML =
-            coinCount.toString();
-          statusPanel.innerHTML = `Player Inventory: ${playerInventory} coins`;
-        }
-      });
->>>>>>> 1b7af91d
 
     // Deposit button: Transfer coins from player inventory to cache
     popupDiv
       .querySelector<HTMLButtonElement>("#deposit")!
       .addEventListener("click", () => {
-<<<<<<< HEAD
         const coinKeys = Object.keys(playerInventory);
         if (coinKeys.length > 0) {
           const depositCoinId = coinKeys[0];
@@ -233,15 +161,6 @@
                 newCoinItem.remove();
               }
             });
-=======
-        if (playerInventory > 0) {
-          coinCount++;
-          playerInventory--;
-          cacheData[cacheKey] = coinCount;
-          popupDiv.querySelector<HTMLSpanElement>("#coins")!.innerHTML =
-            coinCount.toString();
-          statusPanel.innerHTML = `Player Inventory: ${playerInventory} coins`;
->>>>>>> 1b7af91d
         }
       });
 
@@ -249,7 +168,6 @@
   });
 }
 
-<<<<<<< HEAD
 // Update the player's inventory status panel
 function updateStatusPanel() {
   const coinKeys = Object.keys(playerInventory);
@@ -258,8 +176,6 @@
     : "Player Inventory: None";
 }
 
-=======
->>>>>>> 1b7af91d
 // Look around the player's neighborhood for caches to spawn
 for (let i = -NEIGHBORHOOD_SIZE; i < NEIGHBORHOOD_SIZE; i++) {
   for (let j = -NEIGHBORHOOD_SIZE; j < NEIGHBORHOOD_SIZE; j++) {
@@ -272,11 +188,7 @@
 
 // Implement player movement with arrow keys and update player's location
 const MOVEMENT_STEP = TILE_DEGREES;
-<<<<<<< HEAD
 self.addEventListener("keydown", (event) => {
-=======
-window.addEventListener("keydown", (event) => {
->>>>>>> 1b7af91d
   let newLat = playerMarker.getLatLng().lat;
   let newLng = playerMarker.getLatLng().lng;
 
@@ -301,11 +213,7 @@
   playerMarker.setLatLng(newPosition);
   map.panTo(newPosition);
 
-<<<<<<< HEAD
   statusPanel.innerHTML = `Player moved to: ${newLat.toFixed(5)}, ${
     newLng.toFixed(5)
   }`;
-=======
-  statusPanel.innerHTML = `Player moved to: ${newLat.toFixed(5)}, ${newLng.toFixed(5)}`;
->>>>>>> 1b7af91d
 });